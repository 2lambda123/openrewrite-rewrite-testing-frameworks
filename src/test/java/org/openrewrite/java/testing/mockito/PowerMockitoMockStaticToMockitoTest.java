--- conflicted
+++ resolved
@@ -48,15 +48,15 @@
           java(
             """
               import static org.mockito.Mockito.mockStatic;
-                            
-              import java.util.Calendar;
-                            
+              
+              import java.util.Calendar;
+              
               import org.junit.jupiter.api.Test;
               import org.powermock.core.classloader.annotations.PrepareForTest;
-                            
+              
               @PrepareForTest({Calendar.class})
               public class MyTest {
-                            
+              
                   @Test
                   void testStaticMethod() {
                       mockStatic(Calendar.class);
@@ -65,28 +65,28 @@
               """,
             """
               import static org.mockito.Mockito.mockStatic;
-                            
-              import java.util.Calendar;
-                            
+              
+              import java.util.Calendar;
+              
               import org.junit.jupiter.api.AfterEach;
               import org.junit.jupiter.api.BeforeEach;
               import org.junit.jupiter.api.Test;
               import org.mockito.MockedStatic;
-                            
+              
               public class MyTest {
                             
                   private MockedStatic<Calendar> mockedCalendar;
-                            
+              
                   @BeforeEach
-                  void setUpStaticMocks() {
+                  void setUp() {
                       mockedCalendar = mockStatic(Calendar.class);
                   }
-                            
+              
                   @AfterEach
-                  void tearDownStaticMocks() {
-                      mockedCalendar.closeOnDemand();
-                  }
-                            
+                  void tearDown() {
+                      mockedCalendar.close();
+                  }
+              
                   @Test
                   void testStaticMethod() {
                   }
@@ -103,16 +103,16 @@
           java(
             """
               import static org.mockito.Mockito.mockStatic;
-                            
+              
               import java.util.Calendar;
               import java.util.Currency;
-                            
+              
               import org.junit.jupiter.api.Test;
               import org.powermock.core.classloader.annotations.PrepareForTest;
-                            
+              
               @PrepareForTest({Calendar.class, Currency.class})
               class MyTest {
-                            
+              
                   @Test
                   void testStaticMethod() {
                       mockStatic(Calendar.class);
@@ -122,33 +122,34 @@
               """,
             """
               import static org.mockito.Mockito.mockStatic;
-                            
+              
               import java.util.Calendar;
               import java.util.Currency;
-                            
+              
               import org.junit.jupiter.api.AfterEach;
               import org.junit.jupiter.api.BeforeEach;
               import org.junit.jupiter.api.Test;
               import org.mockito.MockedStatic;
-                            
+              
               class MyTest {
-                            
+              
                   private MockedStatic<Currency> mockedCurrency;
-                            
+              
                   private MockedStatic<Calendar> mockedCalendar;
-                            
+              
                   @BeforeEach
                   void setUpStaticMocks() {
                       mockedCurrency = mockStatic(Currency.class);
                       mockedCalendar = mockStatic(Calendar.class);
-                  }
-                            
+                      mockedCurrency = mockStatic(Currency.class);
+                  }
+              
                   @AfterEach
                   void tearDownStaticMocks() {
                       mockedCalendar.closeOnDemand();
                       mockedCurrency.closeOnDemand();
                   }
-                            
+              
                   @Test
                   void testStaticMethod() {
                   }
@@ -165,15 +166,15 @@
           java(
             """
               import static org.mockito.Mockito.mockStatic;
-                            
-              import java.util.Calendar;
-                            
+              
+              import java.util.Calendar;
+              
               import org.junit.jupiter.api.BeforeEach;
               import org.powermock.core.classloader.annotations.PrepareForTest;
-                            
+              
               @PrepareForTest({Calendar.class})
               class MyTest {
-                            
+              
                   @BeforeEach
                   void testStaticMethod() {
                       mockStatic(Calendar.class);
@@ -182,22 +183,22 @@
               """,
             """
               import static org.mockito.Mockito.mockStatic;
-                            
-              import java.util.Calendar;
-                            
+              
+              import java.util.Calendar;
+              
               import org.junit.jupiter.api.AfterEach;
               import org.junit.jupiter.api.BeforeEach;
               import org.mockito.MockedStatic;
-                            
+              
               class MyTest {
-                            
+              
                   private MockedStatic<Calendar> mockedCalendar;
-                            
+              
                   @BeforeEach
                   void testStaticMethod() {
                       mockedCalendar = mockStatic(Calendar.class);
                   }
-                            
+              
                   @AfterEach
                   void tearDownStaticMocks() {
                       mockedCalendar.closeOnDemand();
@@ -315,7 +316,7 @@
                   void testSomething() { }
 
               }
-                           """
+              """
           )
         );
     }
@@ -426,7 +427,6 @@
               }
               """,
             """
-<<<<<<< HEAD
                import static org.mockito.Mockito.*;
                              
                import java.util.Currency;
@@ -448,29 +448,6 @@
                    }
                }
               """
-=======
-             import static org.mockito.Mockito.*;
-                           
-             import java.util.Currency;
-             import java.util.Locale;
-                           
-             import org.junit.jupiter.api.Test;
-             import org.mockito.MockedStatic;
-                           
-             public class MyTest {
-                           
-                 private MockedStatic<Currency> mockedCurrency;
-               
-                 private Currency currencyMock = mock(Currency.class);
-                           
-                 @Test
-                 void testStaticMethod() {
-                     mockedCurrency.verify(() -> Currency.getInstance(Locale.ENGLISH), never());
-                     mockedCurrency.verify(Currency::getAvailableCurrencies, atLeastOnce());
-                 }
-             }
-             """
->>>>>>> af8172b0
           )
         );
     }
