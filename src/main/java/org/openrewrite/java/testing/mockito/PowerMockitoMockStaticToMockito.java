--- conflicted
+++ resolved
@@ -267,26 +267,15 @@
                     J.MethodInvocation methodInvocation = mockStaticInvocations.get(className);
                     if (methodInvocation != null) {
                         m = m.withBody(methodBody.withTemplate(
-<<<<<<< HEAD
                                 JavaTemplate.builder("mocked#{any(org.mockito.MockedStatic)} = #{any(org.mockito.Mockito)};")
                                         .context(getCursor())
                                         .javaParser(JavaParser.fromJavaVersion()
-                                                .classpathFromResources(ctx, "mockito-core-3.*"))
+                                                .classpathFromResources(ctx, "mockito-core-3.12"))
                                         .build(),
                                 getCursor(),
                                 methodBody.getCoordinates().firstStatement(),
                                 mockedTypesFieldEntry.getKey(),
                                 methodInvocation
-=======
-                          JavaTemplate.builder(() -> getCursor().getParentTreeCursor(),
-                              "mocked#{any(org.mockito.MockedStatic)} = #{any(org.mockito.Mockito)};")
-                            .javaParser(JavaParser.fromJavaVersion()
-                              .classpathFromResources(ctx, "mockito-core-3.12"))
-                              .build(),
-                          methodBody.getCoordinates().firstStatement(),
-                          mockedTypesFieldEntry.getKey(),
-                          methodInvocation
->>>>>>> 6363365e
                         ));
                     }
                 }
@@ -302,25 +291,14 @@
                     continue;
                 }
                 m = m.withBody(methodBody.withTemplate(
-<<<<<<< HEAD
                         JavaTemplate.builder("#{any(org.mockito.MockedStatic)}.closeOnDemand();")
                                 .context(getCursor())
                                 .javaParser(JavaParser.fromJavaVersion()
-                                        .classpathFromResources(ctx, "mockito-core-3.*"))
+                                        .classpathFromResources(ctx, "mockito-core-3.12"))
                                 .build(),
                         getCursor(),
                         methodBody.getCoordinates().lastStatement(),
                         mockedTypesField.getKey()
-=======
-                  JavaTemplate.builder(() -> getCursor().getParentTreeCursor(),
-                      "#{any(org.mockito.MockedStatic)}.closeOnDemand();")
-                    .javaParser(() -> JavaParser.fromJavaVersion()
-                      .classpathFromResources(ctx, "mockito-core-3.12")
-                      .build())
-                    .build(),
-                  methodBody.getCoordinates().lastStatement(),
-                  mockedTypesField.getKey()
->>>>>>> 6363365e
                 ));
             }
             return m;
@@ -444,12 +422,11 @@
                     continue;
                 }
                 classDecl = classDecl.withBody(classDecl.getBody()
-<<<<<<< HEAD
                         .withTemplate(
                                 JavaTemplate.builder("private MockedStatic<#{}> " + MOCK_PREFIX + "#{};")
                                         .context(getCursor())
                                         .javaParser(JavaParser.fromJavaVersion()
-                                                .classpathFromResources(ctx, "mockito-core-3.12.4"))
+                                                .classpathFromResources(ctx, "mockito-core-3.12"))
                                         .staticImports("org.mockito.Mockito.mockStatic")
                                         .imports(MOCKED_STATIC)
                                         .build(),
@@ -458,21 +435,6 @@
                                 classlessTypeName,
                                 classlessTypeName
                         )
-=======
-                  .withTemplate(
-                    JavaTemplate.builder(() -> getCursor().getParentTreeCursor(),
-                        "private MockedStatic<#{}> " + MOCK_PREFIX + "#{};")
-                      .javaParser(() -> JavaParser.fromJavaVersion()
-                        .classpathFromResources(ctx, "mockito-core-3.12")
-                        .build())
-                      .staticImports("org.mockito.Mockito.mockStatic")
-                      .imports(MOCKED_STATIC)
-                      .build(),
-                    classDecl.getBody().getCoordinates().firstStatement(),
-                    classlessTypeName,
-                    classlessTypeName
-                  )
->>>>>>> 6363365e
 
                 );
 
