--- conflicted
+++ resolved
@@ -48,21 +48,12 @@
     }
 
     public static class AssertNotNullToAssertThatVisitor extends JavaIsoVisitor<ExecutionContext> {
-<<<<<<< HEAD
         private JavaParser.Builder<?, ?> assertionsParser;
 
         private JavaParser.Builder<?, ?> assertionsParser(ExecutionContext ctx) {
             if (assertionsParser == null) {
                 assertionsParser = JavaParser.fromJavaVersion()
-                        .classpathFromResources(ctx, "assertj-core-3.24.2");
-=======
-        private Supplier<JavaParser> assertionsParser;
-        private Supplier<JavaParser> assertionsParser(ExecutionContext ctx) {
-            if(assertionsParser == null) {
-                assertionsParser = () -> JavaParser.fromJavaVersion()
-                        .classpathFromResources(ctx, "assertj-core-3.24")
-                        .build();
->>>>>>> 6363365e
+                        .classpathFromResources(ctx, "assertj-core-3.24");
             }
             return assertionsParser;
         }
