--- conflicted
+++ resolved
@@ -47,21 +47,12 @@
         return Preconditions.check(new UsesType<>("org.junit.FixMethodOrder", false), new JavaIsoVisitor<ExecutionContext>() {
 
             @Nullable
-<<<<<<< HEAD
             private JavaParser.Builder<?, ?> javaParser;
 
             private JavaParser.Builder<?, ?> javaParser(ExecutionContext ctx) {
                 if (javaParser == null) {
                     javaParser = JavaParser.fromJavaVersion()
-                            .classpathFromResources(ctx, "junit-jupiter-api-5.9.2");
-=======
-            private Supplier<JavaParser> javaParser;
-            private Supplier<JavaParser> javaParser(ExecutionContext ctx) {
-                if(javaParser == null) {
-                    javaParser = () -> JavaParser.fromJavaVersion()
-                            .classpathFromResources(ctx, "junit-jupiter-api-5.9")
-                            .build();
->>>>>>> 6363365e
+                            .classpathFromResources(ctx, "junit-jupiter-api-5.9");
                 }
                 return javaParser;
             }
