--- conflicted
+++ resolved
@@ -12,7 +12,6 @@
 import java.util.Comparator;
 import java.util.List;
 import java.util.stream.Collectors;
-import java.util.stream.Stream;
 
 public class AddParameterizedTestAnnotation extends Recipe {
     private static final String PARAMS_PATH = "@org.junit.jupiter.params.provider.";
@@ -82,26 +81,8 @@
 
                 for (J.Annotation ann : m.getLeadingAnnotations()) {
                     if (TEST_ANNOTATION_MATCHER.matches(ann)) {
-<<<<<<< HEAD
                         coordinates = ann.getCoordinates().replace();
                         break;
-=======
-                        if (i+1 >= annotations.size()) { continue; }
-
-                        if (checkForValueAnnotations(annotations.get(i+1))) {
-                            // replace @Test with @ParameterizedTest
-                            JavaCoordinates coordinates = ann.getCoordinates().replace();
-                            m = JavaTemplate.builder("@ParameterizedTest")
-                                    .javaParser(JavaParser.fromJavaVersion()
-                                            .classpathFromResources(new InMemoryExecutionContext(), "junit-jupiter-params-5.9"))
-                                    .imports("org.junit.jupiter.params.ParameterizedTest")
-                                    .build()
-                                    .apply(getCursor(), coordinates);
-                            maybeAddImport("org.junit.jupiter.params.ParameterizedTest");
-                            maybeRemoveImport("org.junit.jupiter.api.Test");
-                            break;
-                        }
->>>>>>> d38d38ce
                     }
                 }
 
