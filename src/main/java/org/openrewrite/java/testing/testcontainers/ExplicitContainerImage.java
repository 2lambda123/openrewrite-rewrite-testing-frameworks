--- conflicted
+++ resolved
@@ -67,21 +67,13 @@
             @Override
             public J.NewClass visitNewClass(J.NewClass newClass, ExecutionContext ctx) {
                 J.NewClass nc = super.visitNewClass(newClass, ctx);
-<<<<<<< HEAD
-                if (methodMatcher.matches(newClass)) {
-                    Expression constructorArgument = getConstructorArgument(newClass);
-                    return nc.withArguments(Collections.singletonList(constructorArgument))
-                            .withConstructorType(nc.getConstructorType()
-                                    .withParameterNames(Collections.singletonList("image"))
-                                    .withParameterTypes(Collections.singletonList(constructorArgument.getType())));
-=======
+
                 if (methodMatcher.matches(nc)) {
                     Expression constructorArgument = getConstructorArgument(nc);
                     return nc.withArguments(Arrays.asList(constructorArgument))
                             .withMethodType(nc.getMethodType()
                                     .withParameterTypes(singletonList(constructorArgument.getType()))
                                     .withParameterNames(singletonList("image")));
->>>>>>> affabc88
                 }
                 return nc;
             }
